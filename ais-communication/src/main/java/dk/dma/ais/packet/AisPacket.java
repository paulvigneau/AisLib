--- conflicted
+++ resolved
@@ -27,12 +27,7 @@
 import dk.dma.ais.binary.SixbitException;
 import dk.dma.ais.message.AisMessage;
 import dk.dma.ais.message.AisMessageException;
-<<<<<<< HEAD
-=======
 import dk.dma.ais.message.IPositionMessage;
-import dk.dma.ais.proprietary.IProprietarySourceTag;
-import dk.dma.ais.proprietary.IProprietaryTag;
->>>>>>> a7611495
 import dk.dma.ais.reader.AisPacketReader;
 import dk.dma.ais.sentence.SentenceException;
 import dk.dma.ais.sentence.Vdm;
@@ -157,31 +152,7 @@
         if (getVdm() == null) {
             return null;
         }
-<<<<<<< HEAD
         return vdm.getTimestamp();
-=======
-        // Try comment block first
-        CommentBlock cb = vdm.getCommentBlock();
-        if (cb != null) {
-            Long ts = cb.getTimestamp();
-            if (ts != null) {
-                return new Date(ts * 1000);
-            }
-        }
-        // Try from proprietary source tags
-        if (vdm.getTags() != null) {
-            for (IProprietaryTag tag : vdm.getTags()) {
-                if (tag instanceof IProprietarySourceTag) {
-                    Date t = ((IProprietarySourceTag) tag).getTimestamp();
-                    if (t != null) {
-                        return t;
-                    }
-                }
-            }
-        }
-        // Try to get proprietary MSSIS timestamp
-        return vdm.getMssisTimestamp();
->>>>>>> a7611495
     }
 
     public PositionTime tryGetPositionTime() {
