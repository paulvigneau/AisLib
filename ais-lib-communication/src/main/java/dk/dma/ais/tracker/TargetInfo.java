/* Copyright (c) 2011 Danish Maritime Authority.
 *
 * Licensed under the Apache License, Version 2.0 (the "License");
 * you may not use this file except in compliance with the License.
 * You may obtain a copy of the License at
 *
 *     http://www.apache.org/licenses/LICENSE-2.0
 *
 * Unless required by applicable law or agreed to in writing, software
 * distributed under the License is distributed on an "AS IS" BASIS,
 * WITHOUT WARRANTIES OR CONDITIONS OF ANY KIND, either express or implied.
 * See the License for the specific language governing permissions and
 * limitations under the License.
 */
package dk.dma.ais.tracker;

import static java.util.Objects.requireNonNull;

import java.io.Serializable;
import java.util.Map;

import dk.dma.ais.data.AisTarget;
import dk.dma.ais.message.AisMessage;
import dk.dma.ais.message.AisMessage24;
import dk.dma.ais.message.AisPositionMessage;
import dk.dma.ais.message.AisStaticCommon;
import dk.dma.ais.message.AisTargetType;
import dk.dma.ais.message.IVesselPositionMessage;
import dk.dma.ais.packet.AisPacket;
import dk.dma.ais.packet.AisPacketSource;
import dk.dma.enav.model.Country;
import dk.dma.enav.model.geometry.Position;

/**
 * Immutable information about a target. Whenever we receive a new message from the target. We create a new TargetInfo
 * instance via {@link #updateTarget(TargetInfo, AisPacket, AisTargetType, long, AisPacketSource, Map)}.
 * 
 * @author Kasper Nielsen
 */
public final class TargetInfo implements Serializable {
    
    /** serialVersionUID. */
    private static final long serialVersionUID = 2L;

    /** The MMSI number of the target. */
    final int mmsi;

    /** The target type of the info, is never null. */
    final AisTargetType targetType;

    /** The latest positionPacket that was received. */
    final long positionTimestamp;
    final byte[] positionPacket;
    final Position position;

    final float cog;
    final int heading;
    final byte navStatus;
    final float sog;
    
    //Do not want serialization of mutable complex object
    transient AisTarget aisTarget;
    //further caching
    transient AisPacket positionAisPacket;
    transient AisPacket staticAisPacket1;
    transient AisPacket staticAisPacket2;
    

    // The latest static info
    final long staticTimestamp;
    final byte[] staticData1;
    final byte[] staticData2;
    final int staticShipType;

    private TargetInfo(int mmsi, AisTargetType targetType, long positionTimestamp, Position p, int heading, float cog,
            float sog, byte navStatus, byte[] positionPacket, long staticTimestamp, byte[] staticData1,
            byte[] staticData2, int staticShipType) {
        this.mmsi = mmsi;
        this.targetType = requireNonNull(targetType);

        // Position data
        this.positionTimestamp = positionTimestamp;
        this.position = p;
        this.heading = heading;
        this.cog = cog;
        this.sog = sog;
        this.navStatus = navStatus;
        this.positionPacket = positionPacket;

        // Static Data
        this.staticTimestamp = staticTimestamp;
        this.staticData1 = staticData1;
        this.staticData2 = staticData2;
        this.staticShipType = staticShipType;
        
        // Caching for AisPackets
        this.staticAisPacket1 = getStaticAisPacket1();
        this.staticAisPacket2 = getStaticAisPacket2();
<<<<<<< HEAD
        this.positionAisPacket = getPositionPacket();
=======
>>>>>>> f96ecaac
        
        // Caching for getAisTarget()
        this.aisTarget = getAisTarget();
    }
    
    public int getMmsi() {
        return mmsi;
    }

    public AisTargetType getTargetType() {
        return targetType;
    }

    public long getPositionTimestamp() {
        return positionTimestamp;
    }

    public Position getPosition() {
        return position;
    }

    public float getCog() {
        return cog;
    }

    public int getHeading() {
        return heading;
    }

    public byte getNavStatus() {
        return navStatus;
    }

    public float getSog() {
        return sog;
    }

    public long getStaticTimestamp() {
        return staticTimestamp;
    }

    public int getStaticShipType() {
        return staticShipType;
    }

    public AisTarget getAisTarget() {
        return aisTarget == null ? TargetInfoToAisTarget.generateAisTarget(this) : aisTarget ;
    }

    /**
     * Returns the country of the vessel based on its MMSI number.
     * 
     * @return the country of the vessel based on its MMSI number
     */
    public Country getCountry() {
        return Country.getCountryForMmsi(mmsi);
    }

    /**
     * Returns the latest received position packet. Or <code>null</code> if no position has been received from the
     * vessel.
     * 
     * @return the latest received position packet
     */
    public AisPacket getPositionPacket() {
        return positionPacket == null ? null : (positionAisPacket == null ? AisPacket.fromByteArray(positionPacket) : positionAisPacket);
    }

    /**
     * Returns the number of static packets we have received. Either return 0 if we have received 0 packets. 1 if we
     * have received a single packet. Or 2 we if have received two packets (AisMessage type 24).
     * 
     * @return the number of static packets we have received
     */
    public int getStaticCount() {
        return staticData1 == null ? 0 : staticData2 == null ? 1 : 2;
    }

    /**
     * Returns any static packets we have received from the target.
     */
    public AisPacket[] getStaticPackets() {
        if (staticData1 == null) {
            return new AisPacket[0];
        } else if (staticData2 == null) {
            return new AisPacket[] { getStaticAisPacket1() };
        } else {
            return new AisPacket[] { getStaticAisPacket1(), getStaticAisPacket2() };
        }
    }

    public AisPacket getStaticAisPacket1() {
        if (staticData1 != null && staticAisPacket1 == null) {
            return AisPacket.fromByteArray(staticData1);
        }
        return staticAisPacket1; 
    }
    
    public AisPacket getStaticAisPacket2() {
        if (staticData2 != null && staticAisPacket2 == null) {
            return AisPacket.fromByteArray(staticData2);
        }
        return staticAisPacket1; 
    }    

    /**
     * Returns true if we have positional information.
     * 
     * @return true if we have positional information
     */
    public boolean hasPositionInfo() {
        return positionPacket != null;
    }

    /**
     * Returns true if we have static information.
     * 
     * @return true if we have static information
     */
    public boolean hasStaticInfo() {
        return staticData1 != null;
    }

    TargetInfo merge(TargetInfo other) {
        if (positionTimestamp >= other.positionTimestamp && staticTimestamp >= other.staticTimestamp) {
            return this;
        } else if (other.positionTimestamp >= positionTimestamp && other.staticTimestamp >= staticTimestamp) {
            return other;
        }
        return positionTimestamp >= other.positionTimestamp ? mergeWithStaticFrom(other) : other
                .mergeWithStaticFrom(this);
    }

    /**
     * Copies the static information from the specified target into a new target. Maintaining the position information
     * of the current target.
     * 
     * @param other
     * @return the new target
     */
    private TargetInfo mergeWithStaticFrom(TargetInfo other) {
        return new TargetInfo(mmsi, targetType, positionTimestamp, position, heading, cog, sog, navStatus,
                positionPacket, other.staticTimestamp, other.staticData1, other.staticData2, other.staticShipType);
    }

    /**
     * We have received a new AIS message from a target.
     * 
     * @param existing
     *            non-null if an existing target with the same MMSI number already exists
     * @param packet
     *            the packet that was received
     * @param targetType
     *            the type of target
     * @param timestamp
     *            the timestamp of the packet
     * @param source
     *            the source of the packet
     * @param msg24Part0
     *            a map of cached message type 24 static part 0 messages
     * @return a new target info
     */
    static TargetInfo updateTarget(TargetInfo existing, AisPacket packet, AisTargetType targetType, long timestamp,
            AisPacketSource source, Map<AisPacketSource, byte[]> msg24Part0) {
        AisMessage message = packet.tryGetAisMessage();// is non-null
        int mmsi = message.getUserId();
        // ATON and BS targets are easy to handle because they do not contain much other than a position
        if (targetType == AisTargetType.ATON || targetType == AisTargetType.BS) {

            // make sure it has a never timestamp
            if (existing != null && timestamp <= existing.positionTimestamp) {
                return existing;
            }

            return new TargetInfo(mmsi, targetType, timestamp, message.getValidPosition(), -1, -1, -1, (byte) -1,
                    packet.toByteArray(), -1, null, null, -1);
        }
        TargetInfo result = updateTargetWithPosition(existing, packet, message, mmsi, targetType, timestamp, source);
        return updateTargetWithStatic(packet, message, mmsi, targetType, timestamp, source, result, msg24Part0);
    }

    static TargetInfo updateTargetWithPosition(TargetInfo existing, AisPacket packet, AisMessage message, int mmsi,
            AisTargetType targetType, long timestamp, AisPacketSource source) {
        if (message instanceof IVesselPositionMessage) {
            // only update if never timestamp
            if (existing == null || timestamp >= existing.positionTimestamp) {
                // check if another targetType in which case we drop the existing one
                // we need to have this check, after having checked the timestamp
                if (existing != null && existing.targetType != targetType) {
                    existing = null;
                }
                IVesselPositionMessage ivm = (IVesselPositionMessage) message;
                Position p = message.getValidPosition();
                int heading = 0;
                float cog = ivm.getCog();
                float sog = ivm.getSog();
                byte navStatus = message instanceof AisPositionMessage ? (byte) ((AisPositionMessage) message)
                        .getNavStatus() : (byte) -1;

                if (existing == null) {
                    return new TargetInfo(mmsi, targetType, timestamp, p, heading, cog, sog, navStatus,
                            packet.toByteArray(), -1, null, null, -1);
                } else {
                    return new TargetInfo(mmsi, targetType, timestamp, p, heading, cog, sog, navStatus,
                            packet.toByteArray(), existing.staticTimestamp, existing.staticData1, existing.staticData2,
                            existing.staticShipType);
                }
            }
        }
        return existing;
    }

    static TargetInfo updateTargetWithStatic(AisPacket packet, AisMessage message, int mmsi, AisTargetType targetType,
            long timestamp, AisPacketSource source, TargetInfo existing, Map<AisPacketSource, byte[]> msg24Part0) {
        if (message instanceof AisStaticCommon) {
            // only update if never timestamp
            if (existing == null || timestamp >= existing.staticTimestamp) {
                // check if another targetType in which case we drop the existing one
                // we need to have this check, after having checked the timestamp
                if (existing != null && existing.targetType != targetType) {
                    existing = null;
                }

                AisStaticCommon c = (AisStaticCommon) message;
                byte[] static0;
                byte[] static1 = null;
                if (c instanceof AisMessage24) {
                    // AisMessage24 is split into 2 parts, if we get a part 0.
                    // Save in a hash table, where we keep it until we receive part 1
                    if (((AisMessage24) c).getPartNumber() == 0) {
                        msg24Part0.put(source, packet.toByteArray());
                        // we know that existing have not been updated by updateTargetWithPosition because
                        // AisMessage24 only contains static information, so existing=original
                        return existing; // the target is updated when we receive part 1
                    } else {
                        static0 = msg24Part0.remove(source);
                        if (static0 == null) {
                            return existing;// We do not have the first part:(
                        }
                        static1 = packet.toByteArray();
                    }
                } else {
                    static0 = packet.toByteArray();
                }

                if (existing == null) {
                    return new TargetInfo(mmsi, targetType, -1, null, -1, -1, -1, (byte) -1, null, timestamp, static0,
                            static1, c.getShipType());
                } else {
                    return new TargetInfo(mmsi, existing.targetType, existing.positionTimestamp, existing.position,
                            existing.heading, existing.cog, existing.sog, existing.navStatus, existing.positionPacket,
                            timestamp, static0, static1, c.getShipType());
                }
            }
        }
        return existing;
    }
}<|MERGE_RESOLUTION|>--- conflicted
+++ resolved
@@ -96,10 +96,7 @@
         // Caching for AisPackets
         this.staticAisPacket1 = getStaticAisPacket1();
         this.staticAisPacket2 = getStaticAisPacket2();
-<<<<<<< HEAD
         this.positionAisPacket = getPositionPacket();
-=======
->>>>>>> f96ecaac
         
         // Caching for getAisTarget()
         this.aisTarget = getAisTarget();
@@ -194,7 +191,7 @@
     public AisPacket getStaticAisPacket1() {
         if (staticData1 != null && staticAisPacket1 == null) {
             return AisPacket.fromByteArray(staticData1);
-        }
+    }
         return staticAisPacket1; 
     }
     
@@ -202,7 +199,7 @@
         if (staticData2 != null && staticAisPacket2 == null) {
             return AisPacket.fromByteArray(staticData2);
         }
-        return staticAisPacket1; 
+        return staticAisPacket2; 
     }    
 
     /**
